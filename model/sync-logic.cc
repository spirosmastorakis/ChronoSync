--- conflicted
+++ resolved
@@ -40,28 +40,18 @@
                       LogicRemoveCallback onRemove)
   : m_syncPrefix (syncPrefix)
   , m_onUpdate (onUpdate)
-	, m_ccnxHandle(new CcnxWrapper())
   , m_onRemove (onRemove)
+  , m_ccnxHandle(new CcnxWrapper())
   , m_randomGenerator (static_cast<unsigned int> (std::time (0)))
   , m_rangeUniformRandom (m_randomGenerator, uniform_int<> (20,100))
 {
   m_ccnxHandle->setInterestFilter (syncPrefix,
                                    bind (&SyncLogic::respondSyncInterest, this, _1));
 
-<<<<<<< HEAD
   sendSyncInterest ();
   m_scheduler.schedule (posix_time::seconds (4),
                         bind (&SyncLogic::sendSyncInterest, this),
                         REEXPRESSING_INTEREST);
-=======
-
-}
-
-void SyncLogic::start()
-{
-	// We need to send out our Sync Interest when we're ready
-	sendSyncInterest();
->>>>>>> ce66e210
 }
 
 SyncLogic::~SyncLogic ()
@@ -72,7 +62,7 @@
 void
 SyncLogic::respondSyncInterest (const string &interest)
 {
-	cout << "Respond Sync Interest" << endl;
+  // cout << "Respond Sync Interest" << endl;
   string hash = interest.substr(interest.find_last_of("/") + 1);
   DigestPtr digest = make_shared<Digest> ();
   try
@@ -129,7 +119,7 @@
 void
 SyncLogic::processSyncData (const string &name, const string &dataBuffer)
 {
-	cout << "Process Sync Data" <<endl;
+  // cout << "Process Sync Data" <<endl;
   DiffStatePtr diffLog = make_shared<DiffState> ();
   
   try
@@ -213,8 +203,7 @@
       return;
     }
 
-	// Zhenkai: shouldn't we all ways send a new Sync Interest?
-  //if (diffLog->getLeaves ().size () > 0)
+  if (diffLog->getLeaves ().size () > 0)
     {
       sendSyncInterest();
     }
@@ -223,7 +212,7 @@
 void
 SyncLogic::processPendingSyncInterests (DiffStatePtr &diffLog) 
 {
-	//cout << "Process Pending Interests" <<endl;
+  //cout << "Process Pending Interests" <<endl;
   recursive_mutex::scoped_lock lock (m_stateMutex);
 
   diffLog->setDigest(m_state.getDigest());
@@ -236,19 +225,19 @@
   vector<string> pis = m_syncInterestTable.fetchAll ();
   if (pis.size () > 0)
     {
-      stringstream ss;
+  stringstream ss;
       ss << *diffLog;
-      for (vector<string>::iterator ii = pis.begin(); ii != pis.end(); ++ii)
-        {
-          m_ccnxHandle->publishData (*ii, ss.str(), m_syncResponseFreshness);
-        }
-    }
+  for (vector<string>::iterator ii = pis.begin(); ii != pis.end(); ++ii)
+  {
+    m_ccnxHandle->publishData (*ii, ss.str(), m_syncResponseFreshness);
+  }
+}
 }
 
 void
 SyncLogic::addLocalNames (const string &prefix, uint32_t session, uint32_t seq)
 {
-	//cout << "Add local names" <<endl;
+  //cout << "Add local names" <<endl;
   recursive_mutex::scoped_lock lock (m_stateMutex);
   NameInfoConstPtr info = StdNameInfo::FindOrCreate(prefix);
   SeqNo seqN(session, seq);
@@ -276,7 +265,7 @@
 void
 SyncLogic::sendSyncInterest ()
 {
-	cout << "Sending Sync Interest" << endl;
+  // cout << "Sending Sync Interest" << endl;
   recursive_mutex::scoped_lock lock (m_stateMutex);
 
   ostringstream os;
